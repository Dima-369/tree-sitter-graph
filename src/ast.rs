// -*- coding: utf-8 -*-
// ------------------------------------------------------------------------------------------------
// Copyright © 2021, tree-sitter authors.
// Licensed under either of Apache License, Version 2.0, or MIT license, at your option.
// Please see the LICENSE-APACHE or LICENSE-MIT files in this distribution for license details.
// ------------------------------------------------------------------------------------------------

//! Defines the AST structure of a graph DSL file

use regex::Regex;
use std::fmt;
use tree_sitter::Language;
use tree_sitter::Query;

use crate::Context;
use crate::DisplayWithContext;
use crate::Identifier;
use crate::Location;

/// A graph DSL file
#[derive(Debug)]
pub struct File {
    pub language: Language,
    /// The list of stanzas in the file
    pub stanzas: Vec<Stanza>,
}

impl File {
    pub fn new(language: Language) -> File {
        File {
            language,
            stanzas: Vec::new(),
        }
    }
}

/// One stanza within a file
#[derive(Debug)]
pub struct Stanza {
    /// The tree-sitter query for this stanza
    pub query: Query,
    /// The list of statements in the stanza
    pub statements: Vec<Statement>,
    pub location: Location,
}

/// A statement that can appear in a graph DSL stanza
#[derive(Debug, Eq, PartialEq)]
pub enum Statement {
    // Variables
    DeclareImmutable(DeclareImmutable),
    DeclareMutable(DeclareMutable),
    Assign(Assign),
    // Graph nodes
    CreateGraphNode(CreateGraphNode),
    AddGraphNodeAttribute(AddGraphNodeAttribute),
    // Edges
    CreateEdge(CreateEdge),
    AddEdgeAttribute(AddEdgeAttribute),
    // Regular expression
    Scan(Scan),
    // Debugging
    Print(Print),
}

impl DisplayWithContext for Statement {
    fn fmt(&self, f: &mut fmt::Formatter, ctx: &Context) -> fmt::Result {
        match self {
            Statement::DeclareImmutable(stmt) => stmt.fmt(f, ctx),
            Statement::DeclareMutable(stmt) => stmt.fmt(f, ctx),
            Statement::Assign(stmt) => stmt.fmt(f, ctx),
            Statement::CreateGraphNode(stmt) => stmt.fmt(f, ctx),
            Statement::AddGraphNodeAttribute(stmt) => stmt.fmt(f, ctx),
            Statement::CreateEdge(stmt) => stmt.fmt(f, ctx),
            Statement::AddEdgeAttribute(stmt) => stmt.fmt(f, ctx),
            Statement::Scan(stmt) => stmt.fmt(f, ctx),
            Statement::Print(stmt) => stmt.fmt(f, ctx),
        }
    }
}

/// An `attr` statement that adds an attribute to an edge
#[derive(Debug, Eq, PartialEq)]
pub struct AddEdgeAttribute {
    pub source: Expression,
    pub sink: Expression,
    pub attributes: Vec<Attribute>,
    pub location: Location,
}

impl From<AddEdgeAttribute> for Statement {
    fn from(statement: AddEdgeAttribute) -> Statement {
        Statement::AddEdgeAttribute(statement)
    }
}

impl DisplayWithContext for AddEdgeAttribute {
    fn fmt(&self, f: &mut fmt::Formatter, ctx: &Context) -> fmt::Result {
        write!(
            f,
            "attr ({} -> {})",
            self.source.display_with(ctx),
            self.sink.display_with(ctx),
        )?;
        for attr in &self.attributes {
            write!(f, " {}", attr.display_with(ctx))?;
        }
        write!(f, " at {}", self.location)
    }
}

/// An `attr` statement that adds an attribute to a graph node
#[derive(Debug, Eq, PartialEq)]
pub struct AddGraphNodeAttribute {
    pub node: Expression,
    pub attributes: Vec<Attribute>,
    pub location: Location,
}

impl From<AddGraphNodeAttribute> for Statement {
    fn from(statement: AddGraphNodeAttribute) -> Statement {
        Statement::AddGraphNodeAttribute(statement)
    }
}

impl DisplayWithContext for AddGraphNodeAttribute {
    fn fmt(&self, f: &mut fmt::Formatter, ctx: &Context) -> fmt::Result {
        write!(f, "attr ({})", self.node.display_with(ctx),)?;
        for attr in &self.attributes {
            write!(f, " {}", attr.display_with(ctx),)?;
        }
        write!(f, " at {}", self.location)
    }
}

/// A `set` statement that updates the value of a mutable variable
#[derive(Debug, Eq, PartialEq)]
pub struct Assign {
    pub variable: Variable,
    pub value: Expression,
    pub location: Location,
}

impl From<Assign> for Statement {
    fn from(statement: Assign) -> Statement {
        Statement::Assign(statement)
    }
}

impl DisplayWithContext for Assign {
    fn fmt(&self, f: &mut fmt::Formatter, ctx: &Context) -> fmt::Result {
        write!(
            f,
            "set {} = {} at {}",
            self.variable.display_with(ctx),
            self.value.display_with(ctx),
            self.location,
        )
    }
}

/// The name and value of an attribute
#[derive(Debug, Eq, PartialEq)]
pub struct Attribute {
    pub name: Identifier,
    pub value: Expression,
}

impl DisplayWithContext for Attribute {
    fn fmt(&self, f: &mut fmt::Formatter, ctx: &Context) -> fmt::Result {
        write!(
            f,
            "{} = {}",
            self.name.display_with(ctx),
            self.value.display_with(ctx),
        )
    }
}

/// An `edge` statement that creates a new edge
#[derive(Debug, Eq, PartialEq)]
pub struct CreateEdge {
    pub source: Expression,
    pub sink: Expression,
    pub location: Location,
}

impl From<CreateEdge> for Statement {
    fn from(statement: CreateEdge) -> Statement {
        Statement::CreateEdge(statement)
    }
}

impl DisplayWithContext for CreateEdge {
    fn fmt(&self, f: &mut fmt::Formatter, ctx: &Context) -> fmt::Result {
        write!(
            f,
            "edge {} -> {} at {}",
            self.source.display_with(ctx),
            self.sink.display_with(ctx),
            self.location,
        )
    }
}

/// A `node` statement that creates a new graph node
#[derive(Debug, Eq, PartialEq)]
pub struct CreateGraphNode {
    pub node: Variable,
    pub location: Location,
}

impl From<CreateGraphNode> for Statement {
    fn from(statement: CreateGraphNode) -> Statement {
        Statement::CreateGraphNode(statement)
    }
}

impl DisplayWithContext for CreateGraphNode {
    fn fmt(&self, f: &mut fmt::Formatter, ctx: &Context) -> fmt::Result {
        write!(
            f,
            "node {} at {}",
            self.node.display_with(ctx),
            self.location
        )
    }
}

/// A `let` statement that declares a new immutable variable
#[derive(Debug, Eq, PartialEq)]
pub struct DeclareImmutable {
    pub variable: Variable,
    pub value: Expression,
    pub location: Location,
}

impl From<DeclareImmutable> for Statement {
    fn from(statement: DeclareImmutable) -> Statement {
        Statement::DeclareImmutable(statement)
    }
}

impl DisplayWithContext for DeclareImmutable {
    fn fmt(&self, f: &mut fmt::Formatter, ctx: &Context) -> fmt::Result {
        write!(
            f,
            "let {} = {} at {}",
            self.variable.display_with(ctx),
            self.value.display_with(ctx),
            self.location,
        )
    }
}

/// A `var` statement that declares a new mutable variable
#[derive(Debug, Eq, PartialEq)]
pub struct DeclareMutable {
    pub variable: Variable,
    pub value: Expression,
    pub location: Location,
}

impl From<DeclareMutable> for Statement {
    fn from(statement: DeclareMutable) -> Statement {
        Statement::DeclareMutable(statement)
    }
}

impl DisplayWithContext for DeclareMutable {
    fn fmt(&self, f: &mut fmt::Formatter, ctx: &Context) -> fmt::Result {
        write!(
            f,
            "var {} = {} at {}",
            self.variable.display_with(ctx),
            self.value.display_with(ctx),
            self.location,
        )
    }
}

/// A `print` statement that prints out some debugging information
#[derive(Debug, Eq, PartialEq)]
pub struct Print {
    pub values: Vec<Expression>,
    pub location: Location,
}

impl From<Print> for Statement {
    fn from(statement: Print) -> Statement {
        Statement::Print(statement)
    }
}

impl DisplayWithContext for Print {
    fn fmt(&self, f: &mut fmt::Formatter, ctx: &Context) -> fmt::Result {
        write!(f, "print")?;
        for val in &self.values {
            write!(f, " {},", val.display_with(ctx),)?;
        }
        write!(f, " at {}", self.location)
    }
}

/// A `scan` statement that matches regular expressions against a string
#[derive(Debug, Eq, PartialEq)]
pub struct Scan {
    pub value: Expression,
    pub arms: Vec<ScanArm>,
    pub location: Location,
}

impl From<Scan> for Statement {
    fn from(statement: Scan) -> Statement {
        Statement::Scan(statement)
    }
}

impl DisplayWithContext for Scan {
    fn fmt(&self, f: &mut fmt::Formatter, ctx: &Context) -> fmt::Result {
<<<<<<< HEAD
        write!(
            f,
            "scan {} {{ ... }} at {}",
            self.value.display_with(ctx),
            self.location
        )
=======
        write!(f, "scan {} {{ ... }}", self.value.display_with(ctx))
>>>>>>> 6cb8ab88
    }
}

/// One arm of a `scan` statement
#[derive(Debug)]
pub struct ScanArm {
    pub regex: Regex,
    pub statements: Vec<Statement>,
    pub location: Location,
}

impl Eq for ScanArm {}

impl PartialEq for ScanArm {
    fn eq(&self, other: &ScanArm) -> bool {
        self.regex.as_str() == other.regex.as_str() && self.statements == other.statements
    }
}

impl DisplayWithContext for ScanArm {
<<<<<<< HEAD
    fn fmt(&self, f: &mut fmt::Formatter, ctx: &Context) -> fmt::Result {
=======
    fn fmt(&self, f: &mut fmt::Formatter, _ctx: &Context) -> fmt::Result {
>>>>>>> 6cb8ab88
        write!(f, "\"{}\" {{ ... }}", self.regex)
    }
}

/// A reference to a variable
#[derive(Debug, Eq, PartialEq)]
pub enum Variable {
    Scoped(ScopedVariable),
    Unscoped(UnscopedVariable),
}

impl DisplayWithContext for Variable {
    fn fmt(&self, f: &mut fmt::Formatter, ctx: &Context) -> fmt::Result {
        match self {
            Variable::Scoped(variable) => variable.fmt(f, ctx),
            Variable::Unscoped(variable) => variable.fmt(f, ctx),
        }
    }
}

/// A reference to a scoped variable
#[derive(Debug, Eq, PartialEq)]
pub struct ScopedVariable {
    pub scope: Box<Expression>,
    pub name: Identifier,
}

impl From<ScopedVariable> for Variable {
    fn from(variable: ScopedVariable) -> Variable {
        Variable::Scoped(variable)
    }
}

impl DisplayWithContext for ScopedVariable {
    fn fmt(&self, f: &mut fmt::Formatter, ctx: &Context) -> fmt::Result {
        write!(
            f,
            "{}.{}",
            self.scope.display_with(ctx),
            self.name.display_with(ctx),
        )
    }
}

/// A reference to a global or local variable
#[derive(Debug, Eq, PartialEq)]
pub struct UnscopedVariable {
    pub name: Identifier,
}

impl From<UnscopedVariable> for Variable {
    fn from(variable: UnscopedVariable) -> Variable {
        Variable::Unscoped(variable)
    }
}

impl From<Identifier> for Variable {
    fn from(name: Identifier) -> Variable {
        UnscopedVariable { name }.into()
    }
}

impl DisplayWithContext for UnscopedVariable {
    fn fmt(&self, f: &mut fmt::Formatter, ctx: &Context) -> fmt::Result {
        write!(f, "{}", self.name.display_with(ctx))
    }
}

/// An expression that can appear in a graph DSL file
#[derive(Debug, Eq, PartialEq)]
pub enum Expression {
    // Literals
    FalseLiteral,
    NullLiteral,
    TrueLiteral,
    // Constants
    IntegerConstant(IntegerConstant),
    StringConstant(StringConstant),
    // Comprehensions
    List(ListComprehension),
    Set(SetComprehension),
    // Syntax nodes
    Capture(Capture),
    // Variables
    Variable(Variable),
    // Functions
    Call(Call),
    // Regular expression
    RegexCapture(RegexCapture),
}

impl DisplayWithContext for Expression {
    fn fmt(&self, f: &mut fmt::Formatter, ctx: &Context) -> fmt::Result {
        match self {
            Expression::FalseLiteral => write!(f, "false"),
            Expression::NullLiteral => write!(f, "#null"),
            Expression::TrueLiteral => write!(f, "true"),
            Expression::IntegerConstant(expr) => expr.fmt(f, ctx),
            Expression::StringConstant(expr) => expr.fmt(f, ctx),
            Expression::List(expr) => expr.fmt(f, ctx),
            Expression::Set(expr) => expr.fmt(f, ctx),
            Expression::Capture(expr) => expr.fmt(f, ctx),
            Expression::Variable(expr) => expr.fmt(f, ctx),
            Expression::Call(expr) => expr.fmt(f, ctx),
            Expression::RegexCapture(expr) => expr.fmt(f, ctx),
        }
    }
}

/// A function call
#[derive(Debug, Eq, PartialEq)]
pub struct Call {
    pub function: Identifier,
    pub parameters: Vec<Expression>,
}

impl From<Call> for Expression {
    fn from(expr: Call) -> Expression {
        Expression::Call(expr)
    }
}

impl DisplayWithContext for Call {
    fn fmt(&self, f: &mut fmt::Formatter, ctx: &Context) -> fmt::Result {
        write!(f, "({}", self.function.display_with(ctx))?;
        for arg in &self.parameters {
            write!(f, " {}", arg.display_with(ctx))?;
        }
        write!(f, ")")
    }
}

/// A capture expression that references a syntax node
#[derive(Debug, Eq, PartialEq)]
pub struct Capture {
    /// The index of this capture in the block's tree-sitter query
    pub index: usize,
    /// The name of the capture
    pub name: Identifier,
}

impl From<Capture> for Expression {
    fn from(expr: Capture) -> Expression {
        Expression::Capture(expr)
    }
}

impl DisplayWithContext for Capture {
    fn fmt(&self, f: &mut fmt::Formatter, ctx: &Context) -> fmt::Result {
        write!(f, "{}", self.name.display_with(ctx))
    }
}

/// An integer constant
#[derive(Debug, Eq, PartialEq)]
pub struct IntegerConstant {
    pub value: u32,
}

impl From<IntegerConstant> for Expression {
    fn from(expr: IntegerConstant) -> Expression {
        Expression::IntegerConstant(expr)
    }
}

impl DisplayWithContext for IntegerConstant {
    fn fmt(&self, f: &mut fmt::Formatter, _ctx: &Context) -> fmt::Result {
        write!(f, "{}", self.value)
    }
}

/// An ordered list of values
#[derive(Debug, Eq, PartialEq)]
pub struct ListComprehension {
    pub elements: Vec<Expression>,
}

impl From<ListComprehension> for Expression {
    fn from(expr: ListComprehension) -> Expression {
        Expression::List(expr)
    }
}

impl DisplayWithContext for ListComprehension {
    fn fmt(&self, f: &mut fmt::Formatter, ctx: &Context) -> fmt::Result {
        write!(f, "[")?;
        let mut first = true;
        for elem in &self.elements {
            if first {
                write!(f, "{}", elem.display_with(ctx))?;
                first = false;
            } else {
                write!(f, ", {}", elem.display_with(ctx))?;
            }
        }
        write!(f, "]")
    }
}

/// A reference to one of the regex captures in a `scan` statement
#[derive(Debug, Eq, PartialEq)]
pub struct RegexCapture {
    pub match_index: usize,
}

impl From<RegexCapture> for Expression {
    fn from(expr: RegexCapture) -> Expression {
        Expression::RegexCapture(expr)
    }
}

impl DisplayWithContext for RegexCapture {
    fn fmt(&self, f: &mut fmt::Formatter, _ctx: &Context) -> fmt::Result {
        write!(f, "${}", self.match_index)
    }
}

/// An unordered set of values
#[derive(Debug, Eq, PartialEq)]
pub struct SetComprehension {
    pub elements: Vec<Expression>,
}

impl From<SetComprehension> for Expression {
    fn from(expr: SetComprehension) -> Expression {
        Expression::Set(expr)
    }
}

impl DisplayWithContext for SetComprehension {
    fn fmt(&self, f: &mut fmt::Formatter, ctx: &Context) -> fmt::Result {
        write!(f, "{{")?;
        let mut first = true;
        for elem in &self.elements {
            if first {
                write!(f, "{}", elem.display_with(ctx))?;
                first = false;
            } else {
                write!(f, ", {}", elem.display_with(ctx))?;
            }
        }
        write!(f, "}}")
    }
}

/// A string constant
#[derive(Debug, Eq, PartialEq)]
pub struct StringConstant {
    pub value: String,
}

impl From<StringConstant> for Expression {
    fn from(expr: StringConstant) -> Expression {
        Expression::StringConstant(expr)
    }
}

impl DisplayWithContext for StringConstant {
    fn fmt(&self, f: &mut fmt::Formatter, _ctx: &Context) -> fmt::Result {
        write!(f, "{:?}", self.value)
    }
}

impl From<String> for Expression {
    fn from(value: String) -> Expression {
        Expression::StringConstant(StringConstant { value }.into())
    }
}

impl From<Identifier> for Expression {
    fn from(name: Identifier) -> Expression {
        Expression::Variable(UnscopedVariable { name }.into())
    }
}

impl From<ScopedVariable> for Expression {
    fn from(variable: ScopedVariable) -> Expression {
        Expression::Variable(variable.into())
    }
}<|MERGE_RESOLUTION|>--- conflicted
+++ resolved
@@ -318,16 +318,12 @@
 
 impl DisplayWithContext for Scan {
     fn fmt(&self, f: &mut fmt::Formatter, ctx: &Context) -> fmt::Result {
-<<<<<<< HEAD
         write!(
             f,
             "scan {} {{ ... }} at {}",
             self.value.display_with(ctx),
             self.location
         )
-=======
-        write!(f, "scan {} {{ ... }}", self.value.display_with(ctx))
->>>>>>> 6cb8ab88
     }
 }
 
@@ -348,11 +344,7 @@
 }
 
 impl DisplayWithContext for ScanArm {
-<<<<<<< HEAD
-    fn fmt(&self, f: &mut fmt::Formatter, ctx: &Context) -> fmt::Result {
-=======
     fn fmt(&self, f: &mut fmt::Formatter, _ctx: &Context) -> fmt::Result {
->>>>>>> 6cb8ab88
         write!(f, "\"{}\" {{ ... }}", self.regex)
     }
 }
